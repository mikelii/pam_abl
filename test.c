/*
 *   pam_abl - a PAM module and program for automatic blacklisting of hosts and users
 *
 *   Copyright (C) 2005-2012
 *
 *   This program is free software: you can redistribute it and/or modify
 *   it under the terms of the GNU General Public License as published by
 *   the Free Software Foundation, either version 2 of the License, or
 *   (at your option) any later version.
 *
 *   This program is distributed in the hope that it will be useful,
 *   but WITHOUT ANY WARRANTY; without even the implied warranty of
 *   MERCHANTABILITY or FITNESS FOR A PARTICULAR PURPOSE.  See the
 *   GNU General Public License for more details.
 *
 *   You should have received a copy of the GNU General Public License
 *   along with this program.  If not, see <http://www.gnu.org/licenses/>.
 */

#include "config.h"
#include "test.h"
#include "dbfun.h"

#include <sys/types.h>
#include <sys/stat.h>
#include <stdio.h>
#include <unistd.h>
#include <dirent.h>
#include <string.h>
#include <stdlib.h>


void removeDir(const char *dirname) {
    DIR *dir;
    struct dirent *entry;
    char path[PATH_MAX];

    dir = opendir(dirname);
    if (dir == NULL)
        return;

    while ((entry = readdir(dir)) != NULL) {
        if (strcmp(entry->d_name, ".") && strcmp(entry->d_name, "..")) {
            snprintf(path, (size_t) PATH_MAX, "%s/%s", dirname, entry->d_name);
            if (entry->d_type == DT_DIR) {
                removeDir(path);
            } else {
                unlink(path);
            }
        }
    }
    closedir(dir);
    rmdir(dirname);
    return;
}

void makeDir(const char *dirname) {
    mkdir(dirname, S_IRWXU);
}

<<<<<<< HEAD
int main(int argc, const char *argv[]) {
    //for the test running a command we need to run an external command. Because we can't rely on a particular
    //executable being present, we provide our own external command
    if (argc >= 3) {
        if (strcmp(argv[1], "-e") == 0) {
            int exitCode = atoi(argv[2]);
            exit(exitCode);
        }
    }
    printf("Using db version \"%s\" %d.%d.%d\n", DB_VERSION_STRING, DB_VERSION_MAJOR, DB_VERSION_MINOR, DB_VERSION_PATCH);
=======

int main(int argc, char **argv) {
    if (argc < 2) {
        printf("Please specify a database module to use.\n");
        return 1;
    }
    config_create();
    args->db_module = argv[1];
    printf("%s",args->db_module);
>>>>>>> cad5d1d3
    runTypeTests();
    //runDatabaseTests();
    runtRuleTests();
    testAbl();
    testExternalCommand(argv[0]);
    testRunCommand();
    testConfig();
    return 0;
}<|MERGE_RESOLUTION|>--- conflicted
+++ resolved
@@ -58,28 +58,21 @@
     mkdir(dirname, S_IRWXU);
 }
 
-<<<<<<< HEAD
 int main(int argc, const char *argv[]) {
     //for the test running a command we need to run an external command. Because we can't rely on a particular
     //executable being present, we provide our own external command
-    if (argc >= 3) {
+    if (argc >= 4) {
         if (strcmp(argv[1], "-e") == 0) {
             int exitCode = atoi(argv[2]);
             exit(exitCode);
         }
-    }
-    printf("Using db version \"%s\" %d.%d.%d\n", DB_VERSION_STRING, DB_VERSION_MAJOR, DB_VERSION_MINOR, DB_VERSION_PATCH);
-=======
-
-int main(int argc, char **argv) {
-    if (argc < 2) {
+        //XXX Not sure where to put this...
         printf("Please specify a database module to use.\n");
         return 1;
     }
     config_create();
     args->db_module = argv[1];
     printf("%s",args->db_module);
->>>>>>> cad5d1d3
     runTypeTests();
     //runDatabaseTests();
     runtRuleTests();
