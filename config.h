--- conflicted
+++ resolved
@@ -47,10 +47,6 @@
 } abl_args;
 
 extern abl_args *args;
-<<<<<<< HEAD
-
-=======
->>>>>>> c1134a45
 
 void config_create();
 void config_free();
